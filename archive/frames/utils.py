--- conflicted
+++ resolved
@@ -28,22 +28,6 @@
     return new_dictionary
 
 
-<<<<<<< HEAD
-def build_nginx_zip_text(frames, directory, uncompress=False):
-    '''
-    Build a text document in the format required by the NGINX mod_zip module
-    so that NGINX will automatically build and stream a ZIP file to the client.
-
-    For more information, please refer to:
-    https://www.nginx.com/resources/wiki/modules/zip/
-
-    @frames: a List of Frame objects
-    @directory: the directory within the ZIP file to place the files
-    @uncompress: automatically uncompress the files for the client
-
-    @return: text document in NGINX mod_zip format
-    '''
-=======
 def archived_queue_payload(dictionary, frame):
     new_dictionary = dictionary.copy()
     new_dictionary['filename'] = frame.filename
@@ -65,8 +49,21 @@
             producer.publish(payload, delivery_mode='persistent', retry=True, retry_policy=retry_policy)
 
 
-def build_nginx_zip_text(frames, directory):
->>>>>>> 1deaebc5
+def build_nginx_zip_text(frames, directory, uncompress=False):
+    '''
+    Build a text document in the format required by the NGINX mod_zip module
+    so that NGINX will automatically build and stream a ZIP file to the client.
+
+    For more information, please refer to:
+    https://www.nginx.com/resources/wiki/modules/zip/
+
+    @frames: a List of Frame objects
+    @directory: the directory within the ZIP file to place the files
+    @uncompress: automatically uncompress the files for the client
+
+    @return: text document in NGINX mod_zip format
+    '''
+
     client = get_s3_client()
     ret = []
 
