import boto3
import io
import logging
import subprocess
from functools import lru_cache
from django.conf import settings

from kombu.connection import Connection
from kombu import Exchange

logger = logging.getLogger()


@lru_cache(maxsize=1)
def get_s3_client():
    config = boto3.session.Config(region_name='us-west-2', signature_version='s3v4')
    return boto3.client('s3', config=config)


def remove_dashes_from_keys(dictionary):
    new_dictionary = {}
    for k in dictionary:
        new_key = k.replace('-', '_')
        new_dictionary[new_key] = dictionary[k]
    return new_dictionary


def fits_keywords_only(dictionary):
    new_dictionary = {}
    for k in dictionary:
        if k[0].isupper():
            new_dictionary[k] = dictionary[k]
    return new_dictionary


def archived_queue_payload(dictionary, frame):
    new_dictionary = dictionary.copy()
    new_dictionary['filename'] = frame.filename
    new_dictionary['frameid'] = frame.id
    return new_dictionary


def post_to_archived_queue(payload):
    if settings.PROCESSED_EXCHANGE_ENABLED:
        retry_policy = {
            'interval_start': 0,
            'interval_step': 1,
            'interval_max': 4,
            'max_retries': 5,
        }
        processed_exchange = Exchange(settings.PROCESSED_EXCHANGE_NAME, type='fanout')
        with Connection(settings.QUEUE_BROKER_URL, transport_options=retry_policy) as conn:
            producer = conn.Producer(exchange=processed_exchange)
            producer.publish(payload, delivery_mode='persistent', retry=True, retry_policy=retry_policy)


def build_nginx_zip_text(frames, directory, uncompress=False):
    '''
    Build a text document in the format required by the NGINX mod_zip module
    so that NGINX will automatically build and stream a ZIP file to the client.

    For more information, please refer to:
    https://www.nginx.com/resources/wiki/modules/zip/

    @frames: a List of Frame objects
    @directory: the directory within the ZIP file to place the files
    @uncompress: automatically uncompress the files for the client

    @return: text document in NGINX mod_zip format
    '''
    logger.info(msg=f'Building nginx zip text for frames {frames} with uncompress flag {uncompress}')

    client = get_s3_client()
    ret = []

    for frame in frames:
        logger.info(msg=f'frame {frame}')
        # retrieve the database record for the Version we will fetch
        version = frame.version_set.first()
<<<<<<< HEAD
        # default location (return files as-is from AWS S3 Bucket)
        location = '/s3-download/{}/native/'.format(version.id)
        extension = version.extension
        size = version.size
        # if the user requested that we uncompress the files, then redirect .fits.fz
        # files through our transparent funpacker
        logger.info(msg=f'Checking the extension {extension} for version {version}')
        if uncompress and extension == '.fits.fz':
            logger.info(msg='Building manifest for compressed fits file')
            location = '/s3-download/{}/funpack/'.format(version.id)
            extension = '.fits'

            # In order to build the manifest for mod_zip, we need to get the uncompressed file size. This is
            # inefficient, but simple.
            bucket, s3_key = version.get_bucket_and_s3_key()
            client = get_s3_client()

            with io.BytesIO() as fileobj:
                # download from AWS S3 into an in-memory object
                client.download_fileobj(Bucket=bucket, Key=s3_key, Fileobj=fileobj)
                fileobj.seek(0)

                cmd = ['/usr/bin/funpack', '-C', '-S', '-', ]
                proc = subprocess.run(cmd, input=fileobj.getvalue(), stdout=subprocess.PIPE)
                proc.check_returncode()
                size = len(bytes(proc.stdout))

=======
        params = {
            'Key': version.s3_daydir_key,
            'Bucket': settings.BUCKET,
        }
        # Generate a presigned AWS S3 V4 URL which expires in 86400 seconds (1 day)
        url = client.generate_presigned_url('get_object', Params=params, ExpiresIn=86400)
        # The NGINX mod_zip module requires that the files which are used to build the
        # ZIP file must be loaded from an internal NGINX location. Replace the leading
        # portion of the generated URL with an internal NGINX location which proxies all
        # traffic to AWS S3.
        location = url.replace(f"https://{settings.BUCKET}.s3.amazonaws.com", '/s3')
>>>>>>> a5b534ff
        # The NGINX mod_zip module builds ZIP files using a manifest. Build the manifest
        # line for this frame.
        line = '- {size} {location} {directory}/{basename}{extension}\n'.format(
            size=size,
            location=location,
            directory=directory,
            basename=frame.basename,
            extension=extension,
        )
        # Add to returned lines
        ret.append(line)

    logger.info(msg=f'Returning manifests: {ret}')

    # Concatenate all lines together into a single string
    return ''.join(ret)<|MERGE_RESOLUTION|>--- conflicted
+++ resolved
@@ -77,56 +77,61 @@
         logger.info(msg=f'frame {frame}')
         # retrieve the database record for the Version we will fetch
         version = frame.version_set.first()
-<<<<<<< HEAD
-        # default location (return files as-is from AWS S3 Bucket)
-        location = '/s3-download/{}/native/'.format(version.id)
+
+        params = {
+            'Key': version.s3_daydir_key,
+            'Bucket': settings.BUCKET,
+        }
+
+        # Generate a presigned AWS S3 V4 URL which expires in 86400 seconds (1 day)
+        url = client.generate_presigned_url('get_object', Params=params, ExpiresIn=86400)
+
         extension = version.extension
         size = version.size
         # if the user requested that we uncompress the files, then redirect .fits.fz
         # files through our transparent funpacker
         logger.info(msg=f'Checking the extension {extension} for version {version}')
-        if uncompress and extension == '.fits.fz':
+        print(extension)
+        if uncompress and extension == 'fits.fz':
             logger.info(msg='Building manifest for compressed fits file')
-            location = '/s3-download/{}/funpack/'.format(version.id)
+            # The NGINX mod_zip module requires that the files which are used to build the
+            # ZIP file must be loaded from an internal NGINX location. Replace the leading
+            # portion of the generated URL with an internal NGINX location which proxies all
+            # traffic to AWS S3.
+            # funpack location (return decompressed files from AWS S3 Bucket)
+            print(settings.BUCKET)
+            print(url)
+            location = url.replace(f'https://{settings.BUCKET}.s3.amazonaws.com', f'/s3-download/{version.id}/funpack/')
+            print(location)
             extension = '.fits'
 
             # In order to build the manifest for mod_zip, we need to get the uncompressed file size. This is
             # inefficient, but simple.
-            bucket, s3_key = version.get_bucket_and_s3_key()
-            client = get_s3_client()
+            # bucket, s3_key = version.get_bucket_and_s3_key()
 
             with io.BytesIO() as fileobj:
                 # download from AWS S3 into an in-memory object
-                client.download_fileobj(Bucket=bucket, Key=s3_key, Fileobj=fileobj)
+                client.download_fileobj(Bucket=version.data_params['Bucket'],
+                                        Key=version.data_params['Key'],
+                                        Fileobj=fileobj)
                 fileobj.seek(0)
 
                 cmd = ['/usr/bin/funpack', '-C', '-S', '-', ]
                 proc = subprocess.run(cmd, input=fileobj.getvalue(), stdout=subprocess.PIPE)
+                print(proc.stdout)
                 proc.check_returncode()
                 size = len(bytes(proc.stdout))
+        else:
+            # The NGINX mod_zip module requires that the files which are used to build the
+            # ZIP file must be loaded from an internal NGINX location. Replace the leading
+            # portion of the generated URL with an internal NGINX location which proxies all
+            # traffic to AWS S3.
+            # default location (return files as-is from AWS S3 Bucket)
+            location = url.replace(f'https://{settings.BUCKET}.s3.amazonaws.com', f'/s3-download/{version.id}/native/')
 
-=======
-        params = {
-            'Key': version.s3_daydir_key,
-            'Bucket': settings.BUCKET,
-        }
-        # Generate a presigned AWS S3 V4 URL which expires in 86400 seconds (1 day)
-        url = client.generate_presigned_url('get_object', Params=params, ExpiresIn=86400)
-        # The NGINX mod_zip module requires that the files which are used to build the
-        # ZIP file must be loaded from an internal NGINX location. Replace the leading
-        # portion of the generated URL with an internal NGINX location which proxies all
-        # traffic to AWS S3.
-        location = url.replace(f"https://{settings.BUCKET}.s3.amazonaws.com", '/s3')
->>>>>>> a5b534ff
         # The NGINX mod_zip module builds ZIP files using a manifest. Build the manifest
         # line for this frame.
-        line = '- {size} {location} {directory}/{basename}{extension}\n'.format(
-            size=size,
-            location=location,
-            directory=directory,
-            basename=frame.basename,
-            extension=extension,
-        )
+        line = f'- {size} {location} {directory}/{frame.basename}{extension}\n'
         # Add to returned lines
         ret.append(line)
 
