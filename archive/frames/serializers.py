--- conflicted
+++ resolved
@@ -45,32 +45,20 @@
     def to_internal_value(self, data):
         try:
             return GEOSGeometry(json.dumps(data))
-        except:
+        except Exception:
             raise serializers.ValidationError('Invalid polygon: {0}'.format(data))
 
 
 class FrameSerializer(serializers.ModelSerializer):
-<<<<<<< HEAD
-    basename = serializers.CharField(required=True)
-    version_set = VersionSerializer(many=True)
-    url = serializers.CharField(read_only=True)
-    filename = serializers.CharField(read_only=True)
-    area = PolygonField(allow_null=True)
-    observation_day = serializers.DateField(input_formats=['iso-8601', '%Y%m%d'])
-    headers = serializers.JSONField(required=True, write_only=True)
-    related_frame_filenames = serializers.ListField(child=serializers.CharField(), required=True, write_only=True)
-=======
     basename = serializers.CharField(required=True, help_text='File basename without extension')
     version_set = VersionSerializer(many=True, help_text='Set of versions associated with this file')
     url = serializers.CharField(read_only=True, help_text='File download URL associated with most recent version')
     filename = serializers.CharField(read_only=True, help_text='Full filename')
     area = PolygonField(allow_null=True, help_text='GeoJSON area that this frame covers')
-    DAY_OBS = serializers.DateField(input_formats=['iso-8601', '%Y%m%d'], help_text='Observation day in %Y%m%d format')
->>>>>>> f5bf4097
-    related_frames = serializers.PrimaryKeyRelatedField(
-        many=True,
-        read_only=True,
-        required=False,
+    observation_day = serializers.DateField(input_formats=['iso-8601', '%Y%m%d'], help_text='Observation day in %Y%m%d format')
+    headers = serializers.JSONField(required=True, write_only=True)
+    related_frame_filenames = serializers.ListField(
+        child=serializers.CharField(), required=True, write_only=True,
         style={'base_template': 'input.html'},
         help_text='Set of related frames for this file'
     )
