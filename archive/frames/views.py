from archive.schema import ScienceArchiveSchema
from archive.frames.exceptions import FunpackError
from archive.frames.models import Frame, Version
from archive.frames.serializers import (
    AggregateSerializer, FrameSerializer, ZipSerializer, VersionSerializer, HeadersSerializer
)
from archive.frames.utils import (
    build_nginx_zip_text, post_to_archived_queue,
    archived_queue_payload, get_file_store_path
)
from archive.frames.permissions import AdminOrReadOnly
from archive.frames.filters import FrameFilter
<<<<<<< HEAD

from rest_framework.decorators import list_route, detail_route
=======
from archive.doc_examples import EXAMPLE_RESPONSES, QUERY_PARAMETERS
from rest_framework.decorators import action
>>>>>>> f5bf4097
from rest_framework.response import Response
from rest_framework.permissions import AllowAny, IsAdminUser
from rest_framework import status, filters, viewsets
from rest_framework.authtoken.models import Token
from django_filters.rest_framework import DjangoFilterBackend
from django.http import HttpResponse
from django.db.models import Q, Prefetch
from django.views.decorators.clickjacking import xframe_options_exempt
from django.shortcuts import get_object_or_404
from django.core.cache import cache
from dateutil.parser import parse
from django.utils import timezone
from hashlib import blake2s
from pytz import UTC
import subprocess
import datetime
import logging
import io

from ocs_archive.storage.filestore import FileStore
from ocs_archive.storage.filestorefactory import FileStoreFactory
from ocs_archive.settings import settings as archive_settings

logger = logging.getLogger()


class FrameViewSet(viewsets.ModelViewSet):
    permission_classes = (AdminOrReadOnly,)
    schema = ScienceArchiveSchema(tags=['Frames'])
    serializer_class = FrameSerializer
    filter_backends = (
        DjangoFilterBackend,
        filters.OrderingFilter,
    )
    filter_class = FrameFilter
    ordering_fields = ('id', 'basename', 'observation_date', 'primary_filter', 'configuration_type',
                       'proposal_id', 'instrument_id', 'target_name', 'reduction_level', 'exposure_time')

    def get_queryset(self):
        """
        Filter frames depending on the logged in user.
        Admin users see all frames, excluding ones which have no versions.
        Authenticated users see all frames with a PUBDAT in the past, plus
        all frames that belong to their proposals.
        Non authenticated see all frames with a PUBDAT in the past
        """
        queryset = (
            Frame.objects.exclude(observation_date=None)
            .prefetch_related('version_set')
            .prefetch_related(Prefetch('related_frames', queryset=Frame.objects.all().only('id')))
        )
        if self.request.user.is_superuser:
            return queryset
        elif self.request.user.is_authenticated:
            return queryset.filter(
                Q(proposal_id__in=self.request.user.profile.proposals) |
                Q(oublic_date__lt=datetime.datetime.now(datetime.timezone.utc))
            )
        else:
            return queryset.filter(public_date__lt=datetime.datetime.now(datetime.timezone.utc))

    def create(self, request):
        basename = request.data.get('basename')
        if len(request.data.get('version_set')) > 0:
            extension = request.data.get('version_set')[0].get('extension')
        else:
            extension = ''
        logger_tags = {'tags': {
            'filename': '{}{}'.format(basename, extension),
            'request_id': request.data.get('request_id')
        }}
        logger.info('Got request to process frame', extra=logger_tags)

        frame_serializer = FrameSerializer(data=request.data)
        if frame_serializer.is_valid():
            frame = frame_serializer.save()
            logger_tags['tags']['id'] = frame.id
            logger.info('Created frame', extra=logger_tags)
            try:
                post_to_archived_queue(archived_queue_payload(dictionary=request.data, frame=frame))
            except Exception:
                logger.exception('Failed to post frame to archived queue', extra=logger_tags)
            logger.info('Request to process frame succeeded', extra=logger_tags)
            return Response(frame_serializer.data, status=status.HTTP_201_CREATED)
        else:
            logger_tags['tags']['errors'] = frame_serializer.errors
            logger.fatal('Request to process frame failed', extra=logger_tags)
            return Response(frame_serializer.errors, status=status.HTTP_400_BAD_REQUEST)

    @action(detail=True)
    def related(self, request, pk=None):
        """
        Return the related files associated with the archive record
        """
        frame = self.get_object()
        response_serializer = self.get_response_serializer(
            self.get_queryset().filter(pk__in=frame.related_frames.all()), many=True
        )
        return Response(response_serializer.data)

    @action(detail=True)
    def headers(self, request, pk=None):
        """
        Return the metadata (headers) associated with the archive record
        """
        frame = self.get_object()
        response_serializer = self.get_response_serializer(frame.headers)
        return Response(response_serializer.data)

    @xframe_options_exempt
    @action(detail=False, methods=['post'], permission_classes=[AllowAny])
    def zip(self, request):
        """
        Return a zip archive of files matching the frame IDs specified in the request
        """
        if request.data.get('auth_token'):  # Needed for hacky ajax file download nonsense
            token = get_object_or_404(Token, key=request.data['auth_token'])
            request.user = token.user
        request_serializer = self.get_request_serializer(data=request.data)
        if request_serializer.is_valid():
            frames = self.get_queryset().filter(pk__in=request_serializer.data['frame_ids'])
            if not frames.exists():
                return Response(status=status.HTTP_404_NOT_FOUND)
            filename = 'lcogtdata-{0}-{1}'.format(
                datetime.date.strftime(datetime.date.today(), '%Y%m%d'),
                frames.count()
            )
            body = build_nginx_zip_text(frames, filename, uncompress=request_serializer.data.get('uncompress'))
            response = HttpResponse(body, content_type='text/plain')
            response['X-Archive-Files'] = 'zip'
            response['Content-Disposition'] = 'attachment; filename={0}.zip'.format(filename)
            response['Set-Cookie'] = 'fileDownload=true; path=/'
            return response
        return Response(request_serializer.errors, status=status.HTTP_400_BAD_REQUEST)

    @staticmethod
    def _get_aggregate_values(query_set, field, aggregate_field):
        if aggregate_field in ('ALL', field):
            return [i[0] for i in query_set.values_list(field).distinct() if i[0]]
        else:
            return []

    @action(detail=False)
    def aggregate(self, request):
<<<<<<< HEAD
        fields = ('site_id', 'telescope_id', 'primary_filter', 'instrument_id', 'configuration_type', 'proposal_id')
=======
        """
        Aggregate field values based on start/end time.
        Returns the unique values shared across all FITS files for site, telescope, instrument, filter, proposal, and obstype.
        """
        fields = ('SITEID', 'TELID', 'FILTER', 'INSTRUME', 'OBSTYPE', 'PROPID')
>>>>>>> f5bf4097
        aggregate_field = request.GET.get('aggregate_field', 'ALL')
        if aggregate_field != 'ALL' and aggregate_field not in fields:
            return Response(
                'Invalid aggregate_field. Valid fields are {}'.format(', '.join(fields)),
                status=status.HTTP_400_BAD_REQUEST
            )
        query_filters = {}
        for k in fields:
            if request.GET.get(k):
                query_filters[k] = request.GET[k]
        if 'start' in request.GET:
            query_filters['observation_date__gte'] = parse(request.GET['start']).replace(tzinfo=UTC, second=0, microsecond=0)
        if 'end' in request.GET:
            query_filters['observation_date__lte'] = parse(request.GET['end']).replace(tzinfo=UTC, second=0, microsecond=0)
        cache_hash = blake2s(repr(frozenset(list(query_filters.items()) + [aggregate_field])).encode()).hexdigest()
        response_dict = cache.get(cache_hash)
        if not response_dict:
            qs = Frame.objects.order_by().filter(**query_filters)
            sites = self._get_aggregate_values(qs, 'site_id', aggregate_field)
            telescopes = self._get_aggregate_values(qs, 'telescope_id', aggregate_field)
            filters = self._get_aggregate_values(qs, 'primary_filter', aggregate_field)
            instruments = self._get_aggregate_values(qs, 'instrument_id', aggregate_field)
            obstypes = self._get_aggregate_values(qs, 'configuration_type', aggregate_field)
            proposals = self._get_aggregate_values(qs.filter(public_date__lte=timezone.now()), 'proposal_id', aggregate_field)
            response_dict = {
                'sites': sites,
                'telescopes': telescopes,
                'filters': filters,
                'instruments': instruments,
                'obstypes': obstypes,
                'proposals': proposals
            }
            cache.set(cache_hash, response_dict, 60 * 60)
        response_serializer = self.get_response_serializer(response_dict)
        return Response(response_serializer.data)

    def get_request_serializer(self, *args, **kwargs):
        request_serializers = {'zip': ZipSerializer}

        return request_serializers.get(self.action, self.serializer_class)(*args, **kwargs)

    def get_response_serializer(self, *args, **kwargs):
        response_serializers = {'aggregate':  AggregateSerializer,
                                'headers': HeadersSerializer,
                                'related': FrameSerializer}
        
        return response_serializers.get(self.action, self.serializer_class)(*args, **kwargs)

    def get_example_response(self):
        example_responses = {'zip': Response(EXAMPLE_RESPONSES['frames']['zip'], 200, content_type='application/zip'),
                             'headers': Response(EXAMPLE_RESPONSES['frames']['headers'], 200)}

        return example_responses.get(self.action)

    def get_query_parameters(self):
        query_parameters = {'aggregate': QUERY_PARAMETERS['frames']['aggregate']}

        return query_parameters.get(self.action)

    def get_endpoint_name(self):
        endpoint_names = {'aggregate': 'aggregateFields',
                          'headers': 'getHeaders',
                          'related': 'getRelatedFrames',
                          'zip': 'getZipArchive'}

        return endpoint_names.get(self.action)

class VersionViewSet(viewsets.ReadOnlyModelViewSet):
    permission_classes = (IsAdminUser,)
    serializer_class = VersionSerializer
    schema = ScienceArchiveSchema(tags=['Versions'])
    # Always use the default (writer) database instead of the reader to get the most up-to-date
    # data, as the available endpoint on this admin viewset is used to check whether a version
    # already exists before attempting to ingest a new version.
    queryset = Version.objects.using('default').all()
    filter_backends = (DjangoFilterBackend,)
    filter_fields = ('md5',)


class S3ViewSet(viewsets.ViewSet):
    schema = ScienceArchiveSchema(tags=['Frames'])

    @action(detail=True)
    def funpack(self, request, pk=None):
        '''
        Instruct the server to download the given Version (one part of a Frame), run funpack on it, and
        return the uncompressed FITS file to the client.

        This is designed to be used by the Archive Client ZIP file support to
        automatically uncompress FITS files for clients that cannot do it
        themselves.
        '''

        logger.info(msg='Downloading file via funpack endpoint')

        version = get_object_or_404(Version, pk=pk)
        file_store = FileStoreFactory.get_file_store_class()()
        path = get_file_store_path(version.frame.filename, version.frame.get_header_dict())

        with file_store.get_fileobj(path) as fileobj:
            # FITS unpack
            cmd = ['/usr/bin/funpack', '-C', '-S', '-', ]
            try:
                proc = subprocess.run(cmd, input=fileobj.getvalue(), stdout=subprocess.PIPE)
                proc.check_returncode()
            except subprocess.CalledProcessError as cpe:
                logger.error(f'funpack failed with return code {cpe.returncode} and error {cpe.stderr}')
                raise FunpackError

            # return it to the client
            return HttpResponse(bytes(proc.stdout), content_type='application/octet-stream')
    
    def get_example_response(self):
        example_responses = {'funpack': Response(EXAMPLE_RESPONSES['frames']['funpack'],
                                                 status=status.HTTP_200_OK, content_type='application/octet-stream')}

        return example_responses.get(self.action)

    def get_endpoint_name(self):
        endpoint_names = {'funpack': 'getFunpackedFile'}

        return endpoint_names.get(self.action)<|MERGE_RESOLUTION|>--- conflicted
+++ resolved
@@ -10,13 +10,9 @@
 )
 from archive.frames.permissions import AdminOrReadOnly
 from archive.frames.filters import FrameFilter
-<<<<<<< HEAD
-
-from rest_framework.decorators import list_route, detail_route
-=======
+
 from archive.doc_examples import EXAMPLE_RESPONSES, QUERY_PARAMETERS
 from rest_framework.decorators import action
->>>>>>> f5bf4097
 from rest_framework.response import Response
 from rest_framework.permissions import AllowAny, IsAdminUser
 from rest_framework import status, filters, viewsets
@@ -161,15 +157,11 @@
 
     @action(detail=False)
     def aggregate(self, request):
-<<<<<<< HEAD
-        fields = ('site_id', 'telescope_id', 'primary_filter', 'instrument_id', 'configuration_type', 'proposal_id')
-=======
         """
         Aggregate field values based on start/end time.
         Returns the unique values shared across all FITS files for site, telescope, instrument, filter, proposal, and obstype.
         """
-        fields = ('SITEID', 'TELID', 'FILTER', 'INSTRUME', 'OBSTYPE', 'PROPID')
->>>>>>> f5bf4097
+        fields = ('site_id', 'telescope_id', 'primary_filter', 'instrument_id', 'configuration_type', 'proposal_id')
         aggregate_field = request.GET.get('aggregate_field', 'ALL')
         if aggregate_field != 'ALL' and aggregate_field not in fields:
             return Response(
@@ -215,7 +207,7 @@
         response_serializers = {'aggregate':  AggregateSerializer,
                                 'headers': HeadersSerializer,
                                 'related': FrameSerializer}
-        
+
         return response_serializers.get(self.action, self.serializer_class)(*args, **kwargs)
 
     def get_example_response(self):
@@ -281,7 +273,7 @@
 
             # return it to the client
             return HttpResponse(bytes(proc.stdout), content_type='application/octet-stream')
-    
+
     def get_example_response(self):
         example_responses = {'funpack': Response(EXAMPLE_RESPONSES['frames']['funpack'],
                                                  status=status.HTTP_200_OK, content_type='application/octet-stream')}
